# Copyright 2018 The Cirq Developers
#
# Licensed under the Apache License, Version 2.0 (the "License");
# you may not use this file except in compliance with the License.
# You may obtain a copy of the License at
#
#     https://www.apache.org/licenses/LICENSE-2.0
#
# Unless required by applicable law or agreed to in writing, software
# distributed under the License is distributed on an "AS IS" BASIS,
# WITHOUT WARRANTIES OR CONDITIONS OF ANY KIND, either express or implied.
# See the License for the specific language governing permissions and
# limitations under the License.

import io
import os
from setuptools import setup

# This reads the __version__ variable from cirq/_version.py
__version__ = ''

from dev_tools import modules
from dev_tools.requirements import explode

exec(open('cirq-core/cirq/_version.py').read())

name = 'cirq'

description = (
    'A framework for creating, editing, and invoking '
    'Noisy Intermediate Scale Quantum (NISQ) circuits.'
)

# README file as long_description.
long_description = io.open('README.rst', encoding='utf-8').read()

# If CIRQ_PRE_RELEASE_VERSION is set then we update the version to this value.
# It is assumed that it ends with one of `.devN`, `.aN`, `.bN`, `.rcN` and hence
# it will be a pre-release version on PyPi. See
# https://packaging.python.org/guides/distributing-packages-using-setuptools/#pre-release-versioning
# for more details.
if 'CIRQ_PRE_RELEASE_VERSION' in os.environ:
    __version__ = os.environ['CIRQ_PRE_RELEASE_VERSION']
    long_description = (
        "**This is a development version of Cirq and may be "
        "unstable.**\n\n**For the latest stable release of Cirq "
        "see**\n`here <https://pypi.org/project/cirq>`__.\n\n" + long_description
    )

# Sanity check
assert __version__, 'Version string cannot be empty'

# This is a pure metapackage that installs all our packages
<<<<<<< HEAD
requirements = [f'{p}=={__version__}' for p in ['cirq-core', 'cirq-google', 'cirq-web']]
=======
requirements = [f'{p.name}=={p.version}' for p in modules.list_modules()]
>>>>>>> 566ce2bc

dev_requirements = explode('dev_tools/requirements/deps/dev-tools.txt')
dev_requirements = [r.strip() for r in dev_requirements]

setup(
    name=name,
    version=__version__,
    url='http://github.com/quantumlib/cirq',
    author='The Cirq Developers',
    author_email='cirq-dev@googlegroups.com',
    python_requires=('>=3.6.0'),
    install_requires=requirements,
    extras_require={
        'dev_env': dev_requirements,
    },
    license='Apache 2',
    description=description,
    long_description=long_description,
)<|MERGE_RESOLUTION|>--- conflicted
+++ resolved
@@ -51,11 +51,7 @@
 assert __version__, 'Version string cannot be empty'
 
 # This is a pure metapackage that installs all our packages
-<<<<<<< HEAD
-requirements = [f'{p}=={__version__}' for p in ['cirq-core', 'cirq-google', 'cirq-web']]
-=======
 requirements = [f'{p.name}=={p.version}' for p in modules.list_modules()]
->>>>>>> 566ce2bc
 
 dev_requirements = explode('dev_tools/requirements/deps/dev-tools.txt')
 dev_requirements = [r.strip() for r in dev_requirements]
